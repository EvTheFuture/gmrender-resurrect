--- conflicted
+++ resolved
@@ -591,37 +591,15 @@
 		NULL, NULL
 	};
 
-<<<<<<< HEAD
+
 	replace_var(TRANSPORT_VAR_LAST_CHANGE, value);
 
-	varvalues[0] = xmlescape(value, 1);
-=======
-	varvalues[0] = xmlescape(transport_values[TRANSPORT_VAR_LAST_CHANGE], 0);
->>>>>>> 1386af67
+	varvalues[0] = xmlescape(value, 0);
 	upnp_device_notify(upnp_device_,
 	                   transport_service_.service_name,
 	                   varnames,
 	                   varvalues, 1);
-<<<<<<< HEAD
-	free((char*) varvalues[0]);
-=======
 	free((char*)varvalues[0]);
-}
-
-// Replace given variable without sending an state-change event.
-static void replace_var(transport_variable varnum, const char *new_value) {
-	if ((varnum < 0) || (varnum >= TRANSPORT_VAR_UNKNOWN)) {
-		fprintf(stderr, "Attempt to set bogus variable '%d' to '%s'\n",
-			varnum, new_value);
-		return;
-	}
-	if (new_value == NULL) {
-		new_value = "";
-	}
-
-	free((char*)transport_values[varnum]);
-	transport_values[varnum] = strdup(new_value);
->>>>>>> 1386af67
 }
 
 // Transport uri always comes in uri/meta pairs. Set these and also the related
